--- conflicted
+++ resolved
@@ -323,21 +323,7 @@
         recall = -np.ones((num_thrs, num_cats, num_area_rngs))
 
         # Initialize dt_pointers
-<<<<<<< HEAD
         dt_pointers = {}
-        #for cat_idx in range(num_cats):
-        #    dt_pointers[cat_idx] = {}
-        #    for area_idx in range(num_area_rngs):
-        #        dt_pointers[cat_idx][area_idx] = {}
-        print('Step 2A')
-=======
-#         dt_pointers = {}
-#         for cat_idx in range(num_cats):
-#             dt_pointers[cat_idx] = {}
-#             for area_idx in range(num_area_rngs):
-#                 dt_pointers[cat_idx][area_idx] = {}
-
->>>>>>> ebe6417c
         # Per category evaluation
         for cat_idx in range(num_cats):
             Nk = cat_idx * num_area_rngs * num_imgs
@@ -377,20 +363,11 @@
                 tp_sum = np.cumsum(tps, axis=1).astype(dtype=np.float)
                 fp_sum = np.cumsum(fps, axis=1).astype(dtype=np.float)
 
-<<<<<<< HEAD
                 #dt_pointers[cat_idx][area_idx] = {
                 #    "dt_ids": dt_ids,
                 #    "tps": tps,
                 #    "fps": fps,
                 #}
-=======
-#                 dt_pointers[cat_idx][area_idx] = {
-#                     "dt_ids": dt_ids,
-#                     "tps": tps,
-#                     "fps": fps,
-#                 }
->>>>>>> ebe6417c
-
                 for iou_thr_idx, (tp, fp) in enumerate(zip(tp_sum, fp_sum)):
                     tp = np.array(tp)
                     fp = np.array(fp)
