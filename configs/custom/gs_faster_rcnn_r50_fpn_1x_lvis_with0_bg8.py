# model settings
model = dict(
    type='FasterRCNN',
    pretrained='torchvision://resnet50',
    backbone=dict(
        type='ResNet',
        depth=50,
        num_stages=4,
        out_indices=(0, 1, 2, 3),
        frozen_stages=1,
        style='pytorch'),
    neck=dict(
        type='FPN',
        in_channels=[256, 512, 1024, 2048],
        out_channels=256,
        num_outs=5),
    rpn_head=dict(
        type='RPNHead',
        in_channels=256,
        feat_channels=256,
        anchor_generator=dict(
            type='AnchorGenerator',
            scales=[8],
            ratios=[0.5, 1.0, 2.0],
            strides=[4, 8, 16, 32, 64]),
        bbox_coder=dict(
            type='DeltaXYWHBBoxCoder',
            target_means=[.0, .0, .0, .0],
            target_stds=[1.0, 1.0, 1.0, 1.0]),
        loss_cls=dict(
            type='CrossEntropyLoss', use_sigmoid=True, loss_weight=1.0),
        loss_bbox=dict(type='SmoothL1Loss', beta=1.0 / 9.0, loss_weight=1.0)),
    roi_head=dict(
        type='StandardRoIHead',
        bbox_roi_extractor=dict(
            type='SingleRoIExtractor',
            roi_layer=dict(type='RoIAlign', output_size=7, sampling_ratio=2),
            out_channels=256,
            featmap_strides=[4, 8, 16, 32]),
        bbox_head=dict(
            type='GSBBoxHeadWith0',
            in_channels=256,
            fc_out_channels=1024,
            gs_config=dict(
                label2binlabel='./data/lvis_v1/label2binlabel.pt',
                pred_slice='./data/lvis_v1/pred_slice_with0.pt',
                fg_split='./data/lvis_v1/valsplit.pkl',
                others_sample_ratio=8.0,
                loss_bg=dict(
                    type='CrossEntropyLoss', use_sigmoid=False, loss_weight=1.0),
                num_bins=5,
                loss_bin=dict(
                    type='CrossEntropyLoss', use_sigmoid=False, loss_weight=1.0),
                ),          
            roi_feat_size=7,
            num_classes=1203,
            bbox_coder=dict(
                type='DeltaXYWHBBoxCoder',
                target_means=[0., 0., 0., 0.],
                target_stds=[0.1, 0.1, 0.2, 0.2]),
            reg_class_agnostic=False,
            loss_cls=dict(
                type='CrossEntropyLoss', use_sigmoid=False, loss_weight=1.0),
            loss_bbox=dict(type='SmoothL1Loss', beta=1.0, loss_weight=1.0))))
        
# model training and testing settings
train_cfg = dict(
    rpn=dict(
        assigner=dict(
            type='MaxIoUAssigner',
            pos_iou_thr=0.7,
            neg_iou_thr=0.3,
            min_pos_iou=0.3,
            ignore_iof_thr=-1),
        sampler=dict(
            type='RandomSampler',
            num=256,
            pos_fraction=0.5,
            neg_pos_ub=-1,
            add_gt_as_proposals=False),
        allowed_border=0,
        pos_weight=-1,
        debug=False),
    rpn_proposal=dict(
        nms_across_levels=False,
        nms_pre=2000,
        nms_post=2000,
        max_num=2000,
        nms_thr=0.7,
        min_bbox_size=0),
    rcnn=dict(
        assigner=dict(
            type='MaxIoUAssigner',
            pos_iou_thr=0.5,
            neg_iou_thr=0.5,
            min_pos_iou=0.5,
            ignore_iof_thr=-1),
        sampler=dict(
            type='RandomSampler',
            num=512,
            pos_fraction=0.25,
            neg_pos_ub=-1,
            add_gt_as_proposals=True),
        pos_weight=-1,
        debug=False))
test_cfg = dict(
    rpn=dict(
        nms_across_levels=False,
        nms_pre=1000,
        nms_post=1000,
        max_num=1000,
        nms_thr=0.7,
        min_bbox_size=0),
    rcnn=dict(
        assigner=dict(
            type='MaxIoUAssigner',
            pos_iou_thr=0.5,
            neg_iou_thr=0.5,
            min_pos_iou=0.5,
            ignore_iof_thr=-1),
        score_thr=0.0,
        nms=dict(type='nms', iou_threshold=0.5),
        max_per_img=300)
    # soft-nms is also supported for rcnn testing
    # e.g., nms=dict(type='soft_nms', iou_thr=0.5, min_score=0.05)
)
# dataset settings
dataset_type = 'LVISV1Dataset'
data_root = 'data/lvis_v1/'
img_norm_cfg = dict(
    mean=[123.675, 116.28, 103.53], std=[58.395, 57.12, 57.375], to_rgb=True)
train_pipeline = [
    dict(type='LoadImageFromFile'),
    dict(type='LoadAnnotations', with_bbox=True),
    dict(type='Resize', img_scale=(1333, 800), keep_ratio=True),
    dict(type='RandomFlip', flip_ratio=0.5),
    dict(type='Normalize', **img_norm_cfg),
    dict(type='Pad', size_divisor=32),
    dict(type='DefaultFormatBundle'),
    dict(type='Collect', keys=['img', 'gt_bboxes', 'gt_labels']),
]
test_pipeline = [
    dict(type='LoadImageFromFile'),
    dict(
        type='MultiScaleFlipAug',
        img_scale=(1333, 800),
        flip=False,
        transforms=[
            dict(type='Resize', keep_ratio=True),
            dict(type='RandomFlip'),
            dict(type='Normalize', **img_norm_cfg),
            dict(type='Pad', size_divisor=32),
            dict(type='ImageToTensor', keys=['img']),
            dict(type='Collect', keys=['img']),
        ])
]
data = dict(
<<<<<<< HEAD
    samples_per_gpu=1,
    workers_per_gpu=0,
=======
    samples_per_gpu=2,
    workers_per_gpu=2,
>>>>>>> 5e65d2f9
    train=dict(
        type=dataset_type,
        ann_file= data_root + 'annotations/lvis_v1_train.json',
        img_prefix=data_root,
        pipeline=train_pipeline),
    val=dict(
        type=dataset_type,
        ann_file= data_root + 'annotations/lvis_v1_val.json',
        img_prefix=data_root,
        pipeline=test_pipeline),
    test=dict(
        type=dataset_type,
<<<<<<< HEAD
        ann_file= data_root + 'annotations/lvis_v1_val.json',
=======
        ann_file= '/cephfs-team2/tsircar/lt_od/data/lvis_v1/'  + 'annotations/lvis_v1_val_subset_of_subset.json',
>>>>>>> 5e65d2f9
        img_prefix=data_root,
        pipeline=test_pipeline))
# optimizer
optimizer = dict(type='SGD', lr=0.001, momentum=0.9, weight_decay=0.0001)
optimizer_config = dict(grad_clip=dict(max_norm=35, norm_type=2))
# learning policy
lr_config = dict(
    policy='step',
    warmup='linear',
    warmup_iters=500,
    warmup_ratio=1.0 / 3,
    step=[8, 11])
checkpoint_config = dict(start=0,interval=1)
# yapf:disable
log_config = dict(
    interval=50,
    hooks=[
        dict(type='TextLoggerHook'),
        # dict(type='TensorboardLoggerHook')
    ])
# yapf:enable
# runtime settings
total_epochs = 12
dist_params = dict(backend='nccl')
log_level = 'INFO'
work_dir = './work_dirs/gs_faster_rcnn_r50_fpn_1x_lvis_with0_bg8'
load_from = './checkpoints/faster_rcnn_r50_fpn_2x_coco_bbox_mAP-0.384_20200504_210434-a5d8aa15.pth'
load_from = None # '/teams/CSE291_FA20_J00/team2/transfer/epoch_5.pth'
resume_from = None
workflow = [('train', 1)]

# Train which part, 0 for all, 1 for cls, 2 for bbox_head
selectp = 1<|MERGE_RESOLUTION|>--- conflicted
+++ resolved
@@ -155,13 +155,8 @@
         ])
 ]
 data = dict(
-<<<<<<< HEAD
-    samples_per_gpu=1,
-    workers_per_gpu=0,
-=======
     samples_per_gpu=2,
     workers_per_gpu=2,
->>>>>>> 5e65d2f9
     train=dict(
         type=dataset_type,
         ann_file= data_root + 'annotations/lvis_v1_train.json',
@@ -174,11 +169,7 @@
         pipeline=test_pipeline),
     test=dict(
         type=dataset_type,
-<<<<<<< HEAD
         ann_file= data_root + 'annotations/lvis_v1_val.json',
-=======
-        ann_file= '/cephfs-team2/tsircar/lt_od/data/lvis_v1/'  + 'annotations/lvis_v1_val_subset_of_subset.json',
->>>>>>> 5e65d2f9
         img_prefix=data_root,
         pipeline=test_pipeline))
 # optimizer
